[tox]
# if you change the envlist, please update .travis.yml file as well
envlist=
<<<<<<< HEAD
  py{27,34,35,36}-pytest{30,31,32,33,36}
  py{27,36}-pytest{30,36}-pexpect
=======
  linting
  py{27,34,35,36}-pytest{34,35,36}
  py{27,36}-pytest36-pexpect
>>>>>>> 73e40aaa
  py{27,36}-pytest{master,features}


[testenv]
changedir=testing
passenv = USER USERNAME
deps =
  pycmd
  # to avoid .eggs
  setuptools_scm
  pytest30: pytest~=3.0.5
  pytest31: pytest~=3.1.0
  pytest32: pytest~=3.2.0
  pytest33: pytest~=3.3.0
  pytest36: pytest~=3.6.0
  pytestmaster: git+https://github.com/pytest-dev/pytest.git@master
  pytestfeatures: git+https://github.com/pytest-dev/pytest.git@features
  pexpect: pexpect
platform=
  pexpect: linux|darwin
commands=
  # always clean to avoid code unmarshal mismatch on old python/pytest
  py.cleanup -aq
  pytest {posargs}

[testenv:linting]
skipsdist = True
usedevelop = True
deps =
  pre-commit
commands = pre-commit run --all-files --show-diff-on-failure

[testenv:release]
changedir=
decription = do a release, required posarg of the version number
basepython = python3.6
skipsdist = True
usedevelop = True
passenv = *
deps =
    towncrier
commands =
    towncrier --version {posargs} --yes

[pytest]
addopts = -rsfxX

[flake8]
max-line-length = 120
ignore = E203,W503<|MERGE_RESOLUTION|>--- conflicted
+++ resolved
@@ -1,14 +1,9 @@
 [tox]
 # if you change the envlist, please update .travis.yml file as well
 envlist=
-<<<<<<< HEAD
+  linting
   py{27,34,35,36}-pytest{30,31,32,33,36}
-  py{27,36}-pytest{30,36}-pexpect
-=======
-  linting
-  py{27,34,35,36}-pytest{34,35,36}
   py{27,36}-pytest36-pexpect
->>>>>>> 73e40aaa
   py{27,36}-pytest{master,features}
 
 
